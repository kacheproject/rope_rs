--- conflicted
+++ resolved
@@ -19,24 +19,17 @@
 arrayvec = "0.7"
 average = "0.13"
 itertools = "0.10"
-<<<<<<< HEAD
 rmp-serde = {version = "1.0", optional = true}
 url = {version = "2.2", features = ["serde"], optional = true}
 serde = { version = "1.0", features = ["derive"], optional = true}
-=======
 async-trait = "0.1"
->>>>>>> 3a800ce5
 
 [dev-dependencies]
 simple_logger = { version = "2.1", features = ["stderr"] }
 
 [features]
-<<<<<<< HEAD
-default = ["peer_discovery"]
+default = ["transports_udp", "transports_inproc", "peer_discovery"]
 peer_discovery = ["rmp-serde", "url", "serde"]
-=======
-default = ["transports_udp", "transports_inproc"]
 transports = []
 transports_udp = ["transports"]
-transports_inproc = ["transports"]
->>>>>>> 3a800ce5
+transports_inproc = ["transports"]