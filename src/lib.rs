pub mod kssid;

pub mod rope;

<<<<<<< HEAD
#[cfg(feature = "peer_discovery")]
pub mod peer_discovery;
=======
#[cfg(feature = "transports")]
pub mod transports;
>>>>>>> 3a800ce5
<|MERGE_RESOLUTION|>--- conflicted
+++ resolved
@@ -2,10 +2,8 @@
 
 pub mod rope;
 
-<<<<<<< HEAD
 #[cfg(feature = "peer_discovery")]
 pub mod peer_discovery;
-=======
+
 #[cfg(feature = "transports")]
-pub mod transports;
->>>>>>> 3a800ce5
+pub mod transports;