--- conflicted
+++ resolved
@@ -360,15 +360,11 @@
         }
     }
 
-<<<<<<< HEAD
-    pub fn bind(&self, port_number: u16, rx_backlog: usize) -> io::Result<Arc<Socket>> {
-=======
     /// Get a socket at port_number. Try to use an available port if port_number is zero.
     /// Note: port_number <= 1023 is reserved for rope internal services.
     /// ## Errors
     /// - `AddrInUse`: no available ports
-    pub fn bind(self: Arc<Self>, port_number: u16, rx_backlog: usize) -> io::Result<Arc<Socket>> {
->>>>>>> d80f21c7
+    pub fn bind(&self, port_number: u16, rx_backlog: usize) -> io::Result<Arc<Socket>> {
         let mut opened_sockets = self.opened_sockets.write();
         let port = if port_number == 0 {
             match Self::find_avaliable_application_port(&mut opened_sockets) {
