--- conflicted
+++ resolved
@@ -534,13 +534,10 @@
         });
     }
 
-<<<<<<< HEAD
-=======
     pub fn get_public_key(&self) -> Arc<X25519PublicKey> {
         self.static_public_key.clone()
     }
 
->>>>>>> 5bff02d8
     pub fn get_id(&self) -> u128 {
         self.id
     }
