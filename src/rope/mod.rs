use boringtun::crypto::{X25519PublicKey, X25519SecretKey};
use boringtun::noise::errors::WireGuardError;
use boringtun::noise::{Tunn, TunnResult};
use log::*;
use parking_lot::{Mutex, RwLock};
use rpv6::{BoxedPacket, Packet};
use std::collections::HashMap;
use std::io;
use std::net::SocketAddr;
use std::ops::Deref;
use std::sync::{Arc, Weak};
use tokio::sync::mpsc;

pub mod rpv6;
mod utils;
mod wgdispatcher;
use wgdispatcher::WireGuardDispatcher;
pub mod wires;
use wires::*;

use self::wgdispatcher::NewTunnelError;
mod netmeter;
mod exaddr;
use exaddr::ExternalAddr;
mod msg;

pub type Msg = msg::Msg;

pub struct Peer {
    id: u128,
    static_public_key: Arc<X25519PublicKey>,
    txs: RwLock<Vec<Arc<Tx>>>,
    wgtunn: Arc<Tunn>,
    current_tx: Mutex<Option<Weak<Tx>>>,
}

pub enum EncryptedSendError {
    IOE(io::Error),
    WireGuard(WireGuardError),
}

impl Peer {
    /// Initialise a new peer object in Arc.
    /// ## Safety
    /// It's safe to fill any of arguments with MaybeUninit and set them later.
    /// Make sure all of them are properly set before calling any method.
    pub fn new_arc(id: u128, static_public_key: Arc<X25519PublicKey>, wgtunn: Arc<Tunn>) -> Arc<Self> {
        Arc::new(Self::new(id, static_public_key, wgtunn))
    }

    /// Initialise a new peer object.
    /// ## Safety
    /// It's safe to fill any of arguments with MaybeUninit and set them later.
    /// Make sure all of them are properly set before calling any method.
    pub fn new(id: u128, static_public_key: Arc<X25519PublicKey>, wgtunn: Arc<Tunn>) -> Self {
        Self {
            id,
            static_public_key,
            txs: RwLock::new(Vec::new()),
            wgtunn,
            current_tx: Mutex::new(None),
        }
    }

    /// Scan all txs and remove the ones are removable.
    /// This function will hold read-write lock on .txs.
    pub fn gc_tx(&self) {
        let mut txs = self.txs.write();
        txs.retain(|v| !v.is_removable());
    }

    /// Scan all txs and choose one with largest availability.
    /// This function will hold lock on .current_tx and read-write lock on .txs.
    fn select_tx_slow(&self) -> Option<Arc<Tx>> {
        self.gc_tx();
        let txs = self.txs.read();
        let best_tx = txs.iter().fold(None, |prev: Option<&Arc<Tx>>, next| match prev {
            Some(prev_tx) => if next.get_availability() > prev_tx.get_availability() { Some(next) } else { Some(prev_tx) },
            None => Some(next)
        }).cloned();
        *self.current_tx.lock() = match best_tx.clone() {
            Some(tx) => Some(Arc::downgrade(&tx)),
            None => None,
        };
        debug!("Choose {:?} for peer {}", best_tx, self.id);
        best_tx
    }

    fn select_tx(&self) -> Option<Arc<Tx>> {
        let current_tx = self.current_tx.lock();
        if let Some(tx_weakref) = current_tx.deref() {
            if let Some(tx) = tx_weakref.upgrade() {
                if tx.get_availability() <= 0.6 {
                    std::mem::drop(current_tx); // avoid deadlock
                    self.select_tx_slow()
                } else {
                    Some(tx)
                }
            } else {
                std::mem::drop(current_tx); // avoid deadlock
                self.select_tx_slow()
            }
        } else {
            std::mem::drop(current_tx); // avoid deadlock
            self.select_tx_slow()
        }
    }


    /// Encrypt src, write to dst, and send.
    /// The size of dst should be src.len() + 32 and should not be less than 148 bytes.
    async fn send_encrypted<'a>(&self, src: &[u8], dst: &'a mut [u8]) -> Result<usize, EncryptedSendError> {
        let mut data = src;
        let mut tx_bytes = 0usize;
        loop {
            match self.wgtunn.encapsulate(data, dst) {
                TunnResult::Done => break Ok(tx_bytes),
                TunnResult::WriteToNetwork(buf) => {
                    match self.send(buf).await {
                        Ok(size) => tx_bytes += size,
                        Err(e) => break Err(EncryptedSendError::IOE(e)),
                    }
                },
                TunnResult::WriteToTunnelV4(_, _) => unreachable!(),
                TunnResult::WriteToTunnelV6(_, _) => unreachable!(),
                TunnResult::Err(e) => break Err(EncryptedSendError::WireGuard(e)),
            };
            data = &[];
        }
    }

    /// Send cleartext though any tx.
    /// Return WouldBlock if no tx avaliable.
    async fn send(&self, data: &[u8]) -> io::Result<usize> {
        if let Some(tx) = self.select_tx() {
            tx.send_to(data).await
        } else {
            Err(io::ErrorKind::WouldBlock.into())
        }
    }

    pub fn add_tx(&self, tx: Tx) {
        let mut txs = self.txs.write();
        txs.push(Arc::new(tx));
    }

    pub fn get_id(&self) -> u128 {
        self.id
    }
}

async fn router_routing_rx_thread_body(
    router_ref: Weak<Router>,
    mut consumer: mpsc::Receiver<(bytes::Bytes, ExternalAddr)>,
) {
    let router_id = if let Some(router) = router_ref.upgrade() {
        router.id
    } else {return};
    info!("start router({}) rx thread.", router_id);
    use wgdispatcher::DispatchResult::*;
    loop {
        match consumer.recv().await {
            Some((data, sockaddr)) => {
                if let Some(router) = router_ref.upgrade() {
                    let bufsize = std::cmp::max(148, data.len());
                    let mut buf = bytes::BytesMut::new();
                    buf.resize(bufsize, 0);
                    match router.wg_dispatcher.dispatch(&data) {
                        NewTunnel(pk) => {
                            if let Some(peer) = router.find_peer_by_public_key(&pk) {
                                let ipaddr = sockaddr.clone().into();
                                let mut src: &[u8] = &data;
                                loop {
                                    match peer.wgtunn.decapsulate(ipaddr, src, &mut buf) {
                                        TunnResult::Done => break,
                                        TunnResult::WriteToNetwork(data) => {
                                            if let Some(e) = peer.send(data).await.err() {
                                                error!("Error while writing to network: {:?}", e);
                                            }
                                        }
                                        TunnResult::WriteToTunnelV6(data, _) => {
                                            match BoxedPacket::parse(Vec::from(data)) {
                                                Ok(packet) => {
                                                    let mut msg = Msg::new(packet);
                                                    msg.set_src_external_addr(sockaddr);
                                                    let _ = router.route_packet(msg).await;
                                                }
                                                Result::Err(e) => {
                                                    error!("Error when parsing packet: {:?}", e);
                                                }
                                            }
                                        }
                                        TunnResult::WriteToTunnelV4(_, _) => unreachable!(),
                                        TunnResult::Err(e) => {
                                            error!("WireGuard Error: {:?}", e);
                                        }
                                    }
                                    src = &[];
                                }
                            } else {
                                error!("Could not found peer: {:?}", pk);
                                break;
                            }
                        }
                        Dispatch(tunn, peer_ref, idx) => {
                            let ipaddr = sockaddr.clone().into();
                            if let Some(peer) = peer_ref.upgrade() {
                                let mut src: &[u8] = &data;
                                loop {
                                    match tunn.decapsulate(ipaddr, src, &mut buf) {
                                        TunnResult::Done => break,
                                        TunnResult::WriteToNetwork(data) => {
                                            if let Some(e) = peer.send(data).await.err() {
                                                error!("Error while writing to network: {:?}", e);
                                            }
                                        }
                                        TunnResult::WriteToTunnelV6(data, _) => {
                                            match BoxedPacket::parse(Vec::from(data)) {
                                                Ok(packet) => {
                                                    let mut msg = Msg::new(packet);
                                                    msg.set_src_external_addr(sockaddr);
                                                    let _ = router.route_packet(msg).await;
                                                }
                                                Result::Err(e) => {
                                                    error!("Error when parsing packet: {:?}", e);
                                                }
                                            }
                                        }
                                        TunnResult::WriteToTunnelV4(_, _) => unreachable!(),
                                        TunnResult::Err(e) => {
                                            error!("WireGuard Error: {:?}", e);
                                        }
                                    }
                                    src = &[];
                                }
                            } else {
                                router.wg_dispatcher.unset_tunnel(idx);
                            }
                        }
                        Err(e) => {
                            error!("Dispatch Error: {:?}", e);
                            trace!("Raw packet data: {:?}", &data as &[u8]);
                        }
                    }
                } else {
                    break;
                }
            }
            None => break,
        }
    };
    info!("router({}) rx thread exit.", router_id);
}

async fn router_routing_thread(router_ref: Weak<Router>, mut consumer: mpsc::Receiver<Msg>) {
    loop {
        match consumer.recv().await {
            Some(msg) => {
                if let Some(router) = router_ref.upgrade() {
                    let _ = router.route_packet(msg).await;
                } else {
                    break;
                }
            },
            None => {
                break;
            }
        }
    }
}

pub struct Router {
    id: u128,
    static_private_key: Arc<X25519SecretKey>,
    static_public_key: Arc<X25519PublicKey>,
    peers: RwLock<Vec<Arc<Peer>>>,
    opened_sockets: RwLock<HashMap<u16, (Weak<Socket>, ringbuf::Producer<Msg>)>>,
    wg_dispatcher: WireGuardDispatcher<Weak<Peer>>,
    raw_packet_tx: mpsc::Sender<(bytes::Bytes, ExternalAddr)>,
    routing_msg_tx: mpsc::Sender<Msg>,
}

pub enum RoutingResult {
    Ok,
    IOE(io::Error),
    BrokenPipe,
    QueueFull,
    UnboundPort,
    NoDest,
}

#[derive(Debug, Clone, Copy)]
pub enum NewPeerError {
    TunnelNotAvaliable,
    BroadcastId,
}

impl From<NewTunnelError> for NewPeerError {
    fn from(_: NewTunnelError) -> Self {
        NewPeerError::TunnelNotAvaliable
    }
}

impl Router {
    pub fn new(id: u128, static_private_key: Arc<X25519SecretKey>) -> Arc<Self> {
        let static_public_key = Arc::new(static_private_key.clone().public_key());
        let (producer, consumer) = mpsc::channel(128);
        let (routing_producer, routing_consumer) = mpsc::channel(128);
        let router = Arc::new(Self {
            id,
            static_private_key: static_private_key.clone(),
            static_public_key: static_public_key.clone(),
            peers: RwLock::new(Vec::new()),
            opened_sockets: RwLock::new(HashMap::new()),
            wg_dispatcher: WireGuardDispatcher::new(
                static_private_key.clone(),
                static_public_key.clone(),
            ),
            raw_packet_tx: producer,
            routing_msg_tx: routing_producer,
        });
        tokio::spawn(router_routing_rx_thread_body(
            Arc::downgrade(&router),
            consumer,
        ));
        tokio::spawn(router_routing_thread(
            Arc::downgrade(&router),
            routing_consumer,
        ));
        router
    }

    pub fn find_peer_by_public_key(&self, key: &X25519PublicKey) -> Option<Arc<Peer>> {
        let peers = self.peers.read();
        for peer in peers.iter() {
            if let Ok(_) = peer.static_public_key.constant_time_is_equal(key) {
                return Some(peer.clone());
            }
        }
        None
    }

    pub fn find_peer_by_id(&self, id: u128) -> Option<Arc<Peer>> {
        let peers = self.peers.read();
        for peer in peers.iter() {
            if peer.id == id {
                return Some(peer.clone());
            }
        }
        None
    }

    pub fn new_peer(&self, id: u128, static_public_key: Arc<X25519PublicKey>) -> Result<Arc<Peer>, NewPeerError> {
        if id != 0 {
            let tunidx = self.wg_dispatcher.next_idx()?;
            let tunn = self.wg_dispatcher.new_tunnel(tunidx, static_public_key.clone(), None, None)?;
            let peer = Peer::new_arc(id, static_public_key.clone(), tunn.clone());
            self.wg_dispatcher.set_tunnel(tunidx, tunn, Arc::downgrade(&peer));
            let mut peers = self.peers.write();
            peers.push(peer.clone());
            Ok(peer)
        } else {
            Err(NewPeerError::BroadcastId)
        }
    }

<<<<<<< HEAD
    pub fn get_peers<'a>(&'a self) -> parking_lot::RwLockReadGuard<'a, Vec<Arc<Peer>>> {
        self.peers.read()
    }

    pub fn bind(self: Arc<Self>, port_number: u16, rx_backlog: usize) -> io::Result<Arc<Socket>> {
=======
    pub fn bind(&self, port_number: u16, rx_backlog: usize) -> io::Result<Arc<Socket>> {
>>>>>>> 244184d2
        let mut opened_sockets = self.opened_sockets.write();
        let port = if port_number == 0 {
            match Self::find_avaliable_application_port(&mut opened_sockets) {
                Some(port) => port,
                None => return Err(io::Error::from(io::ErrorKind::AddrInUse)),
            }
        } else {
            port_number
        };
        let (socket, prod) = Socket::new(
            self.id,
            port,
            rx_backlog,
            self.routing_msg_tx.clone(),
        );
        opened_sockets.insert(port, (Arc::downgrade(&socket), prod));
        Ok(socket)
    }

    fn find_avaliable_application_port(
        opened_sockets: &mut HashMap<u16, (Weak<Socket>, ringbuf::Producer<Msg>)>,
    ) -> Option<u16> {
        let mut result = Option::None;
        for port in 1024..u16::MAX {
            if let Some((weakref, _)) = opened_sockets.get(&port) {
                if let None = weakref.upgrade() {
                    result = Some(port);
                    break;
                }
            } else {
                result = Some(port);
                break;
            }
        }
        result
    }

    async fn route_packet(&self, packet: Msg) -> RoutingResult {
        let header = packet.get_header();
        if header.dst_addr_cmp(self.id) {
            self.route_packet_local(packet)
        } else if header.dst_addr_cmp(0){
            self.route_packet_broadcast(packet).await;
            RoutingResult::Ok.into()
        } else {
            self.route_packet_remote(packet).await
        }
    }

    async fn route_packet_broadcast(&self, packet: Msg) {
        let header = packet.get_header();
        let peers = self.peers.read().clone();
        for peer in peers {
            let mut new_header = header.clone();
            new_header.dst_addr = peer.id.to_be_bytes();
            let new_packet = packet.clone().replace_header(new_header);
            let _ = self.route_packet(new_packet);
        }
    }

    fn route_packet_local(&self, packet: Msg) -> RoutingResult {
        trace!(target: "Router.route_packet_local", "routing {:?}", packet);
        let mut opened_sockets = self.opened_sockets.write();
        let header = packet.get_header();
        if let Some((sockref, prod)) = opened_sockets.get_mut(&header.dst_port) {
            if let Some(sock) = sockref.upgrade() {
                match prod.push(packet) {
                    Ok(_) => {
                        sock.rx_notify.notify_one();
                        RoutingResult::Ok
                    }
                    Err(_) => RoutingResult::QueueFull,
                }
            } else {
                debug!("No one refer socket on port {}, remove it from mapping table.", header.dst_port);
                opened_sockets.remove(&header.dst_port);
                RoutingResult::BrokenPipe
            }
        } else {
            RoutingResult::UnboundPort
        }
    }

    async fn route_packet_remote(&self, packet: Msg) -> RoutingResult {
        trace!(target: "Router.route_packet_remote", "routing {:?}", packet);
        let header = packet.get_header();
        if let Some(peer) = self.find_peer_by_id(header.dst_addr_int()) {
            let data = packet.to_buffer();
            let buf_length = std::cmp::max(data.len()+32, 148);
            let mut buf = Vec::new();
            buf.resize(buf_length, 0);
            match peer.send_encrypted(&data, &mut buf).await {
                Ok(_) => RoutingResult::Ok,
                Err(EncryptedSendError::WireGuard(e)) => {
                    error!("routing failed: WireGuard Error {:?}, packet dropped.", e);
                    RoutingResult::Ok
                },
                Err(EncryptedSendError::IOE(e)) => {
                    RoutingResult::IOE(e)
                }
            }
        } else {
            warn!("Peer {} not found", header.dst_addr_int());
            RoutingResult::NoDest
        }
    }

    pub fn attach_rx(&self, rx: Rx) {
        let sender = self.raw_packet_tx.clone();
        tokio::spawn(async move {
            loop {
                let mut buf = bytes::BytesMut::new();
                buf.resize(65535, 0);
                match rx.recv_from(&mut buf).await {
                    Ok((size, addr)) => {
                        buf.resize(size, 0);
                        let exaddr = if let Some(raddr) = addr {
                            match &rx {
                                Rx::Udp(_) => ExternalAddr::Udp(raddr),
                                Rx::ChanPair(_) => ExternalAddr::None,
                            }
                        } else { ExternalAddr::None };
                        match sender.send((buf.freeze(), exaddr)).await {
                            Ok(_) => {},
                            Err(_) => break,
                        }
                    },
                    Err(e) => {
                        use io::ErrorKind::*;
                        error!("IO Error: {:?}", e);
                        match e.kind() {
                            BrokenPipe => break,
                            _ => {},
                        }
                    }
                }
            }
        });
    }

    pub fn get_id(&self) -> u128 {
        self.id
    }
}

impl Drop for Router {
    fn drop(&mut self) {
        { // Clean up sockets: notify them before dropping
            let mut opened_sockets = self.opened_sockets.write();
            let mut iter = opened_sockets.iter();
            loop {
                if let Some((_, (sockref, _))) = iter.next() {
                    if let Some(socket) = sockref.upgrade() {
                        socket.set_router_dropped(true);
                        socket.rx_notify.notify_waiters();
                    }
                } else {
                    break;
                }
            }
            opened_sockets.drain();
        }
    }
}

struct SockOpts {
    router_dropped: bool,
}

impl SockOpts {
    fn new() -> Self {
        Self {
            router_dropped: false,
        }
    }
}

pub struct Socket {
    router_id: u128,
    port: u16,
    rx_ringbuf_cons: Mutex<ringbuf::Consumer<Msg>>,
    rx_notify: tokio::sync::Notify,
    tx: mpsc::Sender<Msg>,
    opts: RwLock<SockOpts>,
}

impl Socket {
    fn new(
        router_id: u128,
        port: u16,
        rx_backlog: usize,
        tx: mpsc::Sender<Msg>,
    ) -> (Arc<Self>, ringbuf::Producer<Msg>) {
        let (prod, cons) = ringbuf::RingBuffer::new(rx_backlog).split();
        (
            Arc::new(Self {
                router_id,
                port,
                rx_ringbuf_cons: Mutex::new(cons),
                rx_notify: tokio::sync::Notify::new(),
                tx,
                opts: RwLock::new(SockOpts::new()),
            }),
            prod,
        )
    }

    fn get_router_dropped(&self) -> bool {
        self.opts.read().router_dropped
    }

    fn set_router_dropped(&self, value: bool) -> bool {
        let mut opts = self.opts.write();
        let old = opts.router_dropped;
        opts.router_dropped = value;
        old
    }

    /// Try pop a packet up from ring buffer.
    /// Return WouldBlock if no packet in the buffer.
    fn try_recv(&self) -> io::Result<Msg> {
        let mut ringbuf = self.rx_ringbuf_cons.lock();
        if let Some(data) = ringbuf.pop() {
            Ok(data)
        } else {
            Err(io::ErrorKind::WouldBlock.into())
        }
    }

    pub async fn recv_packet(&self) -> io::Result<Msg> {
        loop {
            match self.try_recv() {
                Ok(packet) => break Ok(packet),
                Err(e) => if e.kind() == io::ErrorKind::WouldBlock {
                    if !self.get_router_dropped() {
                        self.rx_notify.notified().await;
                    } else {
                        break Err(io::ErrorKind::BrokenPipe.into())
                    }
                } else {
                    break Err(e);
                }
            }
        }
    }

    pub async fn send_packet(&self, packet: BoxedPacket) -> io::Result<()> {
        let msg = Msg::new(packet);
        self.send_msg(msg).await
    }

    pub async fn send_msg(&self, msg: Msg) -> io::Result<()> {
        let header = msg.get_header();
        match self.tx.send(msg).await {
            Ok(_) => Ok(()),
            Err(_) => Err(io::ErrorKind::BrokenPipe.into())
        }
    }

    pub async fn send_to(
        &self,
        dst_addr: u128,
        dst_port: u16,
        buf: &[u8],
        flags: u8,
    ) -> io::Result<()> {
        let buf_len = rpv6::enforce_payload_size(buf.len())?;
        let packet = Packet::new(
            rpv6::Header::new(
                flags,
                self.port,
                buf_len,
                dst_port,
                self.router_id,
                dst_addr,
            ),
            buf,
        );
        self.send_packet((&packet).into()).await
    }

    pub fn get_local_port(&self) -> u16 {
        self.port
    }
}<|MERGE_RESOLUTION|>--- conflicted
+++ resolved
@@ -364,15 +364,11 @@
         }
     }
 
-<<<<<<< HEAD
     pub fn get_peers<'a>(&'a self) -> parking_lot::RwLockReadGuard<'a, Vec<Arc<Peer>>> {
         self.peers.read()
     }
 
-    pub fn bind(self: Arc<Self>, port_number: u16, rx_backlog: usize) -> io::Result<Arc<Socket>> {
-=======
     pub fn bind(&self, port_number: u16, rx_backlog: usize) -> io::Result<Arc<Socket>> {
->>>>>>> 244184d2
         let mut opened_sockets = self.opened_sockets.write();
         let port = if port_number == 0 {
             match Self::find_avaliable_application_port(&mut opened_sockets) {
