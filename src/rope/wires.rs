use async_trait::async_trait;
use std::fmt::Debug;
use std::io;

<<<<<<< HEAD
use super::ExternalAddr;
use super::netmeter::NetworkMeter;
=======
>>>>>>> 3a800ce5

use super::ExternalAddr;

#[async_trait]
pub trait Tx: Debug + Send + Sync {
    async fn send_to(&self, buf: &[u8]) -> io::Result<usize>;

<<<<<<< HEAD
    pub fn is_removable(&self) -> bool {
        match self {
            Tx::ChanPair(tx) => {
                tx.is_closed()
            },
            Tx::Udp((transport, _)) => {
                let status = transport.status.lock();
                let is_receiving = chrono::Utc::now().timestamp().saturating_sub(status.time_last_recv) > 300; // 5 mins
                let is_timeout = status.is_timeout(300);
                is_receiving && is_timeout
            }
        }
    }

    pub fn is_match_addr(&self, addr: ExternalAddr) -> bool {
        match self {
            Tx::ChanPair(_) => false,
            Tx::Udp((_, txaddr)) => {
                match addr {
                    ExternalAddr::Udp(sockaddr) => sockaddr == *txaddr,
                    _ => false
                }
            }
        }
    }
}
=======
    fn get_availability(&self) -> f64;
>>>>>>> 3a800ce5

    fn is_removable(&self) -> bool;
}

#[async_trait]
pub trait Rx: Debug + Send + Sync {
    async fn recv_from(&self, buf: &mut [u8]) -> io::Result<(usize, ExternalAddr)>;
}

/// Transport is for two-way connection-less data delivery methods.
pub trait Transport
where
    Self: Sized,
{
    type Addr;

    fn create_tx(&self, addr: Self::Addr) -> Box<dyn Tx>;

    fn create_rx(&self) -> Box<dyn Rx>;
}

/// ConnectedTransport is for two way connected data delivery methods.
pub trait ConnectedTransport
where
    Self: Sized,
{
    fn create_tx(&self) -> Box<dyn Tx>;
    fn create_rx(&self) -> Box<dyn Rx>;
}<|MERGE_RESOLUTION|>--- conflicted
+++ resolved
@@ -2,11 +2,6 @@
 use std::fmt::Debug;
 use std::io;
 
-<<<<<<< HEAD
-use super::ExternalAddr;
-use super::netmeter::NetworkMeter;
-=======
->>>>>>> 3a800ce5
 
 use super::ExternalAddr;
 
@@ -14,38 +9,12 @@
 pub trait Tx: Debug + Send + Sync {
     async fn send_to(&self, buf: &[u8]) -> io::Result<usize>;
 
-<<<<<<< HEAD
-    pub fn is_removable(&self) -> bool {
-        match self {
-            Tx::ChanPair(tx) => {
-                tx.is_closed()
-            },
-            Tx::Udp((transport, _)) => {
-                let status = transport.status.lock();
-                let is_receiving = chrono::Utc::now().timestamp().saturating_sub(status.time_last_recv) > 300; // 5 mins
-                let is_timeout = status.is_timeout(300);
-                is_receiving && is_timeout
-            }
-        }
-    }
-
-    pub fn is_match_addr(&self, addr: ExternalAddr) -> bool {
-        match self {
-            Tx::ChanPair(_) => false,
-            Tx::Udp((_, txaddr)) => {
-                match addr {
-                    ExternalAddr::Udp(sockaddr) => sockaddr == *txaddr,
-                    _ => false
-                }
-            }
-        }
-    }
-}
-=======
     fn get_availability(&self) -> f64;
->>>>>>> 3a800ce5
 
     fn is_removable(&self) -> bool;
+
+    /// Return If this tx will send data to `exaddr`.
+    fn is_match_addr(&self, exaddr: ExternalAddr) -> bool;
 }
 
 #[async_trait]
